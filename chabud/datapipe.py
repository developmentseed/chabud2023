"""
LightningDataModule that loads directly from HDF5 using torch DataPipe.
"""
import os
from typing import Iterator

import datatree
import lightning as L
import numpy as np
import torch
import torchdata
import torchdata.dataloader2
import xarray as xr


# %%
def _path_fn(urlpath: str) -> str:
    """
    Get the filename from a urlpath and prepend it with 'data' so that it is
    like 'data/filename.hdf5'.
    """
    return os.path.join("data", os.path.basename(urlpath))


def _datatree_to_chip(hdf5_file: str) -> Iterator[xr.Dataset]:
    """
    Read a nested HDF5 file into a datatree.DataTree, and iterate over each
    group which contains a chip, to produce an xarray.Dataset output with
    dimensions (12, 512, 512).
    """
    dt: datatree.DataTree = datatree.open_datatree(
        hdf5_file, engine="h5netcdf", phony_dims="access"
    )
    # Loop through every 512x512 chip stored as groups in the DataTree
    for chip in dt.values():
        _chip: xr.Dataset = chip.squeeze().to_dataset()
        _chip.attrs["uuid"] = chip.name

        # Change from channel last to channel first
        # assert list(_chip.sizes.values()) == [512, 512, 12]  # Height, Width, Channel
        name_dict = {
            old_name: new_name
            for old_name, new_name in zip(
                _chip.dims.keys(), ("height", "width", "channels")
            )
        }
        _chip = _chip.rename(name_dict=name_dict)
        _chip = _chip.transpose("channels", "height", "width")
        # assert _chip.post_fire.shape == (12, 512, 512)
        # assert _chip.mask.shape == (512, 512)

        yield _chip


def _has_pre_post_mask(dataset: xr.Dataset) -> bool:
    """
    Filter out chips that have incomplete data variables (e.g. missing
    'pre-fire'). Return True if all of ('pre_fire', 'post-fire', 'mask')
    data_vars are in the xarray.Dataset, else return False.
    """
    return set(dataset.data_vars) == {"pre_fire", "post_fire", "mask"}


def _train_val_fold(chip: xr.Dataset) -> int:
    """
    Fold 0 is used for validation, Fold 1 and above is for training.
    See https://huggingface.co/datasets/chabud-team/chabud-ecml-pkdd2023/discussions/3
    """
    if "fold" not in chip.attrs:  # no 'fold' attribute, use for training too
        return 1  # Training set
    if chip.attrs["fold"] == 0:
        return 0  # Validation set
    elif chip.attrs["fold"] >= 1:
        return 1  # Training set


def _pre_post_mask_tuple(
    dataset: xr.Dataset,
) -> tuple[torch.Tensor, torch.Tensor, torch.Tensor, dict]:
    """
    From a single xarray.Dataset, split it into a tuple containing the
    pre/post/target tensors and a dictionary object containing metadata.

    Returns
    -------
    data_tuple : tuple[torch.Tensor, torch.Tensor, torch.Tensor, dict]
        A tuple with 4 objects, the pre-event image, the post-event image, the
        mask image, and a Python dict containing metadata (e.g. filename, UUID,
        fold, comments).
    """
    # return just the RGB bands for now
    pre = dataset.pre_fire.data[[3, 2, 1], ...].astype(dtype="float32")
    post = dataset.post_fire.data[[3, 2, 1], ...].astype(dtype="float32")
    mask = dataset.mask.data.astype(dtype="uint8")

    return (
        torch.as_tensor(data=pre),
        torch.as_tensor(data=post),
        torch.as_tensor(data=mask),
        {
            "filename": os.path.basename(dataset.encoding["source"]),
            **dataset.attrs,
        },
    )


def _stack_tensor_collate_fn(
    samples: list[tuple[torch.Tensor, torch.Tensor, torch.Tensor, dict]],
) -> tuple[torch.Tensor, torch.Tensor, torch.Tensor, list[dict]]:
    """
    Stack a list of torch.Tensor objects into a single torch.Tensor, and
    combine metadata attributes into a list of dicts.
    """
    pre_tensor: torch.Tensor = torch.stack(tensors=[sample[0] for sample in samples])
    post_tensor: torch.Tensor = torch.stack(tensors=[sample[1] for sample in samples])
    mask_tensor: torch.Tensor = torch.stack(tensors=[sample[2] for sample in samples])
    metadata: list[dict] = [sample[3] for sample in samples]

    return pre_tensor, post_tensor, mask_tensor, metadata


class ChaBuDDataPipeModule(L.LightningDataModule):
    """
    Lightning DataModule for loading Hierarchical Data Format 5 (HDF5) files
    from the ChaBuD-ECML-PKDD2023 competition.

    Uses torch DataPipes.

    References:
    - https://pytorch.org/data/0.6/dp_tutorial.html
    - https://zen3geo.readthedocs.io/en/v0.6.0/stacking.html
    - https://huggingface.co/datasets/chabud-team/chabud-ecml-pkdd2023/blob/main/loader.py
    - https://gitlab.com/frontierdevelopmentlab/2022-us-sarchangedetection/deepslide/-/blob/main/src/datamodules/datapipemodule.py
    """

    def __init__(
        self,
        hdf5_urls: list[str] = [
            # From https://huggingface.co/datasets/chabud-team/chabud-ecml-pkdd2023/tree/main
            "https://huggingface.co/datasets/chabud-team/chabud-ecml-pkdd2023/resolve/main/train_eval.hdf5",
            # From https://huggingface.co/datasets/chabud-team/chabud-extra/tree/main
<<<<<<< HEAD
            "https://huggingface.co/datasets/chabud-team/chabud-extra/resolve/main/california_0.hdf5",
            "https://huggingface.co/datasets/chabud-team/chabud-extra/resolve/main/california_1.hdf5",
            "https://huggingface.co/datasets/chabud-team/chabud-extra/resolve/main/california_2.hdf5",
            "https://huggingface.co/datasets/chabud-team/chabud-extra/resolve/main/california_3.hdf5",
            "https://huggingface.co/datasets/chabud-team/chabud-extra/resolve/main/california_4.hdf5",
=======
            # "https://huggingface.co/datasets/chabud-team/chabud-extra/resolve/main/california_0.hdf5",
            # "https://huggingface.co/datasets/chabud-team/chabud-extra/resolve/main/california_1.hdf5",
            # "https://huggingface.co/datasets/chabud-team/chabud-extra/resolve/main/california_2.hdf5",
>>>>>>> 4f2f2328
        ],
        batch_size: int = 8,
    ):
        """
        Go from multiple HDF5 files to 512x512 chips!

        Also does mini-batching and train/validation splits.

        Parameters
        ----------
        hdf5_urls : list[str]
            A list of URLs to HDF5 files to read from. E.g.
            ``['https://.../file1.hdf5', 'https://.../file2.hdf5']``.

        batch_size : int
            Size of each mini-batch. Default is 32.

        Returns
        -------
        datapipe : torchdata.datapipes.iter.IterDataPipe
            A torch DataPipe that can be passed into a torch DataLoader.
        """
        super().__init__()
        self.hdf5_urls: list[str] = list(hdf5_urls)
        self.batch_size: int = batch_size

    def setup(
        self, stage: str | None = None
    ) -> tuple[
        torchdata.datapipes.iter.IterDataPipe, torchdata.datapipes.iter.IterDataPipe
    ]:
        """
        Data operations to perform on every GPU.
        Split data into training and test sets, etc.

        Returns
        -------
        datapipes : tuple[IterDataPipe, IterDataPipe]
            Two torch DataPipe objects to iterate over, the training set
            datapipe and the validation set datapipe.
        """
        # Step 0 - Iterate through all the HDF5 files
        dp_urls: torchdata.datapipes.iter.IterDataPipe = (
            torchdata.datapipes.iter.IterableWrapper(iterable=self.hdf5_urls)
        )
        # Step 1 - Download and cache HDF5 files to the data/ folder
        # Also includes sha256 checksum verification
        dp_cache: torchdata.datapipes.iter.IterDataPipe = dp_urls.on_disk_cache(
            filepath_fn=_path_fn,
            hash_dict={
                "data/train_eval.hdf5": "7aaf771259e81131e08671c9ecaeb2902378530957771a35fd142b157cb09931",  # 5.88GB
                "data/california_0.hdf5": "f2036e129849263b66cdb9fd4769742c499a879f91a364c42bb5c953052787fc",  # 3.38GB
                "data/california_1.hdf5": "cdb13d720fcb3115c9e1c096e22a9d652ac122c93adfcbf271d4e3684a7679af",  # 3.7GB
                "data/california_2.hdf5": "0af569c8930348109b495a5f2768758a52a6deec85768fd70c0efd9370f84578",  # 368MB
                "data/california_3.hdf5": "7f2856a3cda3161c555736cf2421197ef01f33b1135406983feea8e9a3ff4c06",  # 3.45GB
                "data/california_4.hdf5": "fed59626b70cd7dfb1c78bb736f74ca7c5883372450ec72e389beff6b200ec9d",  # 1.83GB
            },
            hash_type="sha256",
        )
        dp_http: torchdata.datapipes.iter.IterDataPipe = (
            dp_cache.read_from_http().end_caching(mode="wb", same_filepath_fn=True)
        )

        # Step 2 - Read HDF5 files into a DataTree and produce 512x512x12 chips
        # Also filter out chips with missing pre-fire/post-fire/mask data_vars
        dp_chip = dp_http.flatmap(fn=_datatree_to_chip).filter(
            filter_fn=_has_pre_post_mask
        )

        # Step 3 - Split chips into train/val sets based on fold attribute
        # buffer_size=-1 means that the entire dataset is buffered in memory
        dp_val, dp_train = dp_chip.demux(
            num_instances=2, classifier_fn=_train_val_fold, buffer_size=-1
        )

        # Step 4 - Convert from xarray.Dataset to tuple of torch.Tensor objects
        # Also do shuffling (for train set only), batching, and tensor stacking
        self.datapipe_train = (
            dp_train.shuffle(buffer_size=100)
            .map(fn=_pre_post_mask_tuple)
            .batch(batch_size=self.batch_size)
            .collate(collate_fn=_stack_tensor_collate_fn)
        )
        self.datapipe_val = (
            dp_val.map(fn=_pre_post_mask_tuple)
            .batch(batch_size=self.batch_size)
            .collate(collate_fn=_stack_tensor_collate_fn)
        )

    def train_dataloader(self) -> torchdata.dataloader2.DataLoader2:
        """
        Loads the data used in the training loop.
        """
        return torchdata.dataloader2.DataLoader2(datapipe=self.datapipe_train)

    def val_dataloader(self) -> torchdata.dataloader2.DataLoader2:
        """
        Loads the data used in the validation loop.
        """
        return torchdata.dataloader2.DataLoader2(datapipe=self.datapipe_val)

    def test_dataloader(self) -> torchdata.dataloader2.DataLoader2:
        """
        Loads the data used in the test loop.
        """
        return torchdata.dataloader2.DataLoader2(datapipe=self.datapipe_val)<|MERGE_RESOLUTION|>--- conflicted
+++ resolved
@@ -139,17 +139,11 @@
             # From https://huggingface.co/datasets/chabud-team/chabud-ecml-pkdd2023/tree/main
             "https://huggingface.co/datasets/chabud-team/chabud-ecml-pkdd2023/resolve/main/train_eval.hdf5",
             # From https://huggingface.co/datasets/chabud-team/chabud-extra/tree/main
-<<<<<<< HEAD
-            "https://huggingface.co/datasets/chabud-team/chabud-extra/resolve/main/california_0.hdf5",
-            "https://huggingface.co/datasets/chabud-team/chabud-extra/resolve/main/california_1.hdf5",
-            "https://huggingface.co/datasets/chabud-team/chabud-extra/resolve/main/california_2.hdf5",
-            "https://huggingface.co/datasets/chabud-team/chabud-extra/resolve/main/california_3.hdf5",
-            "https://huggingface.co/datasets/chabud-team/chabud-extra/resolve/main/california_4.hdf5",
-=======
             # "https://huggingface.co/datasets/chabud-team/chabud-extra/resolve/main/california_0.hdf5",
             # "https://huggingface.co/datasets/chabud-team/chabud-extra/resolve/main/california_1.hdf5",
             # "https://huggingface.co/datasets/chabud-team/chabud-extra/resolve/main/california_2.hdf5",
->>>>>>> 4f2f2328
+            # "https://huggingface.co/datasets/chabud-team/chabud-extra/resolve/main/california_3.hdf5",
+            # "https://huggingface.co/datasets/chabud-team/chabud-extra/resolve/main/california_4.hdf5",
         ],
         batch_size: int = 8,
     ):
