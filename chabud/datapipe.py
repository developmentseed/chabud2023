"""
LightningDataModule that loads directly from HDF5 using torch DataPipe.
"""
import os
from typing import Iterator

import datatree
import lightning as L
import numpy as np
import torch
import torchdata
import torchdata.dataloader2
import xarray as xr


# %%
def _path_fn(urlpath: str) -> str:
    """
    Get the filename from a urlpath and prepend it with 'data' so that it is
    like 'data/filename.hdf5'.
    """
    return os.path.join("data", os.path.basename(urlpath))


def _datatree_to_chip(hdf5_file: str) -> Iterator[xr.Dataset]:
    """
    Read a nested HDF5 file into a datatree.DataTree, and iterate over each
    group which contains a chip, to produce an xarray.Dataset output with
    dimensions (12, 512, 512).
    """
    dt: datatree.DataTree = datatree.open_datatree(
        hdf5_file, engine="h5netcdf", phony_dims="access"
    )
    # Loop through every 512x512 chip stored as groups in the DataTree
    for chip in dt.values():
        _chip: xr.Dataset = chip.squeeze().to_dataset()
        _chip.attrs["uuid"] = chip.name

        # Change from channel last to channel first
        # assert list(_chip.sizes.values()) == [512, 512, 12]  # Height, Width, Channel
        name_dict = {
            old_name: new_name
            for old_name, new_name in zip(
                _chip.dims.keys(), ("height", "width", "channels")
            )
        }
        _chip = _chip.rename(name_dict=name_dict)
        _chip = _chip.transpose("channels", "height", "width")
        # assert _chip.post_fire.shape == (12, 512, 512)
        # assert _chip.mask.shape == (512, 512)

        yield _chip


def _has_pre_post_mask(dataset: xr.Dataset) -> bool:
    """
    Filter out chips that have incomplete data variables (e.g. missing
    'pre-fire'). Return True if all of ('pre_fire', 'post-fire', 'mask')
    data_vars are in the xarray.Dataset, else return False.
    """
    return set(dataset.data_vars) == {"pre_fire", "post_fire", "mask"}


def _train_val_fold(chip: xr.Dataset) -> int:
    """
    Fold 0 is used for validation, Fold 1 and above is for training.
    See https://huggingface.co/datasets/chabud-team/chabud-ecml-pkdd2023/discussions/3
    """
    if "fold" not in chip.attrs:  # no 'fold' attribute, use for training too
        return 1  # Training set
    if chip.attrs["fold"] == 0:
        return 0  # Validation set
    elif chip.attrs["fold"] >= 1:
        return 1  # Training set


def _pre_post_mask_tuple(
    dataset: xr.Dataset,
) -> tuple[torch.Tensor, torch.Tensor, torch.Tensor, dict]:
    """
    From a single xarray.Dataset, split it into a tuple containing the
    pre/post/target tensors and a dictionary object containing metadata.

    Returns
    -------
    data_tuple : tuple[torch.Tensor, torch.Tensor, torch.Tensor, dict]
        A tuple with 4 objects, the pre-event image, the post-event image, the
        mask image, and a Python dict containing metadata (e.g. filename, UUID,
        fold, comments).
    """
    # return just the RGB bands for now
    pre = dataset.pre_fire.astype(dtype=np.float32).data[[3, 2, 1], ...]
    post = dataset.post_fire.astype(dtype=np.float32).data[[3, 2, 1], ...]
    mask = dataset.mask.astype(dtype="uint8").data

    return (
        torch.as_tensor(data=pre),
        torch.as_tensor(data=post),
        torch.as_tensor(data=mask),
        {
            "filename": os.path.basename(dataset.encoding["source"]),
            **dataset.attrs,
        },
    )


def _stack_tensor_collate_fn(
    samples: list[tuple[torch.Tensor, torch.Tensor, torch.Tensor, dict]],
) -> tuple[torch.Tensor, torch.Tensor, torch.Tensor, list[dict]]:
    """
    Stack a list of torch.Tensor objects into a single torch.Tensor, and
    combine metadata attributes into a list of dicts.
    """
    pre_tensor: torch.Tensor = torch.stack(tensors=[sample[0] for sample in samples])
    post_tensor: torch.Tensor = torch.stack(tensors=[sample[1] for sample in samples])
    mask_tensor: torch.Tensor = torch.stack(tensors=[sample[2] for sample in samples])
    metadata: list[dict] = [sample[3] for sample in samples]

    return pre_tensor, post_tensor, mask_tensor, metadata


class ChaBuDDataPipeModule(L.LightningDataModule):
    """
    Lightning DataModule for loading Hierarchical Data Format 5 (HDF5) files
    from the ChaBuD-ECML-PKDD2023 competition.

    Uses torch DataPipes.

    References:
    - https://pytorch.org/data/0.6/dp_tutorial.html
    - https://zen3geo.readthedocs.io/en/v0.6.0/stacking.html
    - https://huggingface.co/datasets/chabud-team/chabud-ecml-pkdd2023/blob/main/loader.py
    - https://gitlab.com/frontierdevelopmentlab/2022-us-sarchangedetection/deepslide/-/blob/main/src/datamodules/datapipemodule.py
    """

    def __init__(
        self,
        hdf5_urls: list[str] = [
            # From https://huggingface.co/datasets/chabud-team/chabud-ecml-pkdd2023/tree/main
            "https://huggingface.co/datasets/chabud-team/chabud-ecml-pkdd2023/resolve/main/train_eval.hdf5",
            # From https://huggingface.co/datasets/chabud-team/chabud-extra/tree/main
            "https://huggingface.co/datasets/chabud-team/chabud-extra/resolve/main/california_0.hdf5",
            "https://huggingface.co/datasets/chabud-team/chabud-extra/resolve/main/california_1.hdf5",
            "https://huggingface.co/datasets/chabud-team/chabud-extra/resolve/main/california_2.hdf5",
        ],
        batch_size: int = 8,
    ):
        """
        Go from multiple HDF5 files to 512x512 chips!

        Also does mini-batching and train/validation splits.

        Parameters
        ----------
        hdf5_urls : list[str]
            A list of URLs to HDF5 files to read from. E.g.
            ``['https://.../file1.hdf5', 'https://.../file2.hdf5']``.

        batch_size : int
            Size of each mini-batch. Default is 32.

        Returns
        -------
        datapipe : torchdata.datapipes.iter.IterDataPipe
            A torch DataPipe that can be passed into a torch DataLoader.
        """
        super().__init__()
        self.hdf5_urls: list[str] = list(hdf5_urls)
        self.batch_size: int = batch_size

    def setup(
        self, stage: str | None = None
    ) -> tuple[
        torchdata.datapipes.iter.IterDataPipe, torchdata.datapipes.iter.IterDataPipe
    ]:
        """
        Data operations to perform on every GPU.
        Split data into training and test sets, etc.

        Returns
        -------
        datapipes : tuple[IterDataPipe, IterDataPipe]
            Two torch DataPipe objects to iterate over, the training set
            datapipe and the validation set datapipe.
        """
        # Step 0 - Iterate through all the HDF5 files
        dp_urls: torchdata.datapipes.iter.IterDataPipe = (
            torchdata.datapipes.iter.IterableWrapper(iterable=self.hdf5_urls)
        )
        # Step 1 - Download and cache HDF5 files to the data/ folder
        # Also includes sha256 checksum verification
        dp_cache: torchdata.datapipes.iter.IterDataPipe = dp_urls.on_disk_cache(
            filepath_fn=_path_fn,
            hash_dict={
                "data/train_eval.hdf5": "7aaf771259e81131e08671c9ecaeb2902378530957771a35fd142b157cb09931",  # 5.88GB
                "data/california_0.hdf5": "f2036e129849263b66cdb9fd4769742c499a879f91a364c42bb5c953052787fc",  # 3.38GB
                "data/california_1.hdf5": "cdb13d720fcb3115c9e1c096e22a9d652ac122c93adfcbf271d4e3684a7679af",  # 3.7GB
                "data/california_2.hdf5": "0af569c8930348109b495a5f2768758a52a6deec85768fd70c0efd9370f84578",  # 368MB
            },
            hash_type="sha256",
        )
        dp_http: torchdata.datapipes.iter.IterDataPipe = (
            dp_cache.read_from_http().end_caching(mode="wb", same_filepath_fn=True)
        )

        # Step 2 - Read HDF5 files into a DataTree and produce 512x512x12 chips
        # Also filter out chips with missing pre-fire/post-fire/mask data_vars
        dp_chip = dp_http.flatmap(fn=_datatree_to_chip).filter(
            filter_fn=_has_pre_post_mask
        )

        # Step 3 - Split chips into train/val sets based on fold attribute
        # buffer_size=-1 means that the entire dataset is buffered in memory
        dp_val, dp_train = dp_chip.demux(
<<<<<<< HEAD
            num_instances=2, classifier_fn=_train_val_fold, buffer_size=-1
=======
            num_instances=2, classifier_fn=_train_val_fold, buffer_size=2048
>>>>>>> 612a8619
        )

        # Step 4 - Convert from xarray.Dataset to tuple of torch.Tensor objects
        # Also do batching, shuffling (for train set only) and tensor stacking
        self.datapipe_train = (
            dp_train.map(fn=_pre_post_mask_tuple)
            .batch(batch_size=self.batch_size)
            .in_batch_shuffle()
            .collate(collate_fn=_stack_tensor_collate_fn)
        )
        self.datapipe_val = (
            dp_val.map(fn=_pre_post_mask_tuple)
            .batch(batch_size=self.batch_size)
            .collate(collate_fn=_stack_tensor_collate_fn)
        )

    def train_dataloader(self) -> torchdata.dataloader2.DataLoader2:
        """
        Loads the data used in the training loop.
        """
        return torchdata.dataloader2.DataLoader2(datapipe=self.datapipe_train)

    def val_dataloader(self) -> torchdata.dataloader2.DataLoader2:
        """
        Loads the data used in the validation loop.
        """
        return torchdata.dataloader2.DataLoader2(datapipe=self.datapipe_val)

    def test_dataloader(self) -> torchdata.dataloader2.DataLoader2:
        """
        Loads the data used in the test loop.
        """
        return torchdata.dataloader2.DataLoader2(datapipe=self.datapipe_val)<|MERGE_RESOLUTION|>--- conflicted
+++ resolved
@@ -89,9 +89,9 @@
         fold, comments).
     """
     # return just the RGB bands for now
-    pre = dataset.pre_fire.astype(dtype=np.float32).data[[3, 2, 1], ...]
-    post = dataset.post_fire.astype(dtype=np.float32).data[[3, 2, 1], ...]
-    mask = dataset.mask.astype(dtype="uint8").data
+    pre = dataset.pre_fire.data[[3, 2, 1], ...].astype(dtype="float32")
+    post = dataset.post_fire.data[[3, 2, 1], ...].astype(dtype="float32")
+    mask = dataset.mask.data.astype(dtype="uint8")
 
     return (
         torch.as_tensor(data=pre),
@@ -212,11 +212,7 @@
         # Step 3 - Split chips into train/val sets based on fold attribute
         # buffer_size=-1 means that the entire dataset is buffered in memory
         dp_val, dp_train = dp_chip.demux(
-<<<<<<< HEAD
             num_instances=2, classifier_fn=_train_val_fold, buffer_size=-1
-=======
-            num_instances=2, classifier_fn=_train_val_fold, buffer_size=2048
->>>>>>> 612a8619
         )
 
         # Step 4 - Convert from xarray.Dataset to tuple of torch.Tensor objects
